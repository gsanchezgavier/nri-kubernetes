--- conflicted
+++ resolved
@@ -14,11 +14,8 @@
 - NewRelic infra Daemonset updateStrategy set to RollingUpdate in newrelic-infra.yaml.
 - Prometheus CounterValue type changed from uint to float64.
 - Change our daemonset file to deploy the integration in "default" namespace.
-<<<<<<< HEAD
+- Prometheus queries now require to use an operator.
 - Prometheus Do method now requires a metrics endpoint.
-=======
-- Prometheus queries now require to use an operator.
->>>>>>> 75d09f39
 
 ### Fixed
 - Replace `log.Fatal()` by `log.Panic()` in order to call all defer statements. 
